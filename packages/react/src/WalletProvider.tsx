import {
    SendTransactionOptions,
    WalletError,
    WalletNotConnectedError,
    WalletNotReadyError,
} from '@solana/wallet-adapter-base';
import { Wallet, WalletName } from '@solana/wallet-adapter-wallets';
import { Connection, PublicKey, Transaction } from '@solana/web3.js';
import React, { FC, ReactNode, useCallback, useEffect, useMemo, useState } from 'react';
import { WalletNotSelectedError } from './errors';
import { useLocalStorage } from './useLocalStorage';
import { WalletContext } from './useWallet';

export interface WalletProviderProps {
    children: ReactNode;
    wallets: Wallet[];
    autoConnect?: boolean;
    onError?: (error: WalletError) => void;
    localStorageKey?: string;
}

const initialState: Pick<WalletAdapter, 'ready' | 'publicKey' | 'connected' | 'autoApprove'> = {
    ready: false,
    publicKey: null,
    connected: false,
    autoApprove: false,
};

export const WalletProvider: FC<WalletProviderProps> = ({
    children,
    wallets,
    autoConnect = false,
    onError = (error: WalletError) => console.error(error),
    localStorageKey = 'walletName',
}) => {
    const [name, setName] = useLocalStorage<WalletName | null>(localStorageKey, null);
    const [wallet, setWallet] = useState<Wallet>();
<<<<<<< HEAD
    const [adapter, setAdapter] = useState<ReturnType<Wallet['adapter']>>();
    const [ready, setReady] = useState(false);
=======
    const [adapter, setAdapter] = useState<WalletAdapter | SignerWalletAdapter>();
>>>>>>> dc0b76a0
    const [connecting, setConnecting] = useState(false);
    const [disconnecting, setDisconnecting] = useState(false);
    const [{ ready, publicKey, connected, autoApprove }, setState] = useState(initialState);

    const walletsByName = useMemo(
        () =>
            wallets.reduce((walletsByName, wallet) => {
                walletsByName[wallet.name] = wallet;
                return walletsByName;
            }, {} as { [name in WalletName]: Wallet }),
        [wallets]
    );

    const select = useCallback(
        async (selected: WalletName | null) => {
            if (name === selected) return;
            if (adapter) await adapter.disconnect();
            setName(selected);
        },
        [name, adapter, setName]
    );

    const reset = useCallback(() => {
        setConnecting(false);
        setDisconnecting(false);
        setState(initialState);
    }, [setConnecting, setDisconnecting, setState]);

    const onReady = useCallback(() => setState((state) => ({ ...state, ready: true })), [setState]);

    const onConnect = useCallback(() => {
        if (!adapter) return;

        const { ready, publicKey, autoApprove } = adapter;
        setState({ connected: true, ready, publicKey, autoApprove });
    }, [adapter, setState]);

    const onDisconnect = useCallback(() => reset(), [reset]);

    const connect = useCallback(async () => {
        if (connecting || disconnecting || connected) return;

        if (!wallet || !adapter) {
            const error = new WalletNotSelectedError();
            onError(error);
            throw error;
        }
        if (!ready) {
            if (typeof window !== 'undefined') {
                window.open(wallet.url, '_blank');
            }

            const error = new WalletNotReadyError();
            onError(error);
            throw error;
        }

        setConnecting(true);
        try {
            await adapter.connect();
        } finally {
            setConnecting(false);
        }
    }, [connecting, disconnecting, connected, wallet, adapter, ready, onError, setConnecting]);

    const disconnect = useCallback(async () => {
        if (disconnecting) return;

        if (!adapter) {
            await select(null);
            return;
        }

        setDisconnecting(true);
        try {
            await adapter.disconnect();
        } finally {
            setDisconnecting(false);
            await select(null);
        }
    }, [disconnecting, adapter, select, setDisconnecting]);

    const sendTransaction = useCallback(
        async (transaction: Transaction, connection: Connection, options?: SendTransactionOptions) => {
            if (!adapter) {
                const error = new WalletNotSelectedError();
                onError(error);
                throw error;
            }
            if (!connected) {
                const error = new WalletNotConnectedError();
                onError(error);
                throw error;
            }

            return await adapter.sendTransaction(transaction, connection, options);
        },
        [adapter, onError, connected]
    );

    const signTransaction = useMemo(
        () =>
            adapter && 'signTransaction' in adapter
                ? async (transaction: Transaction): Promise<Transaction> => {
                      if (!connected) {
                          const error = new WalletNotConnectedError();
                          onError(error);
                          throw error;
                      }

                      return await adapter.signTransaction(transaction);
                  }
                : undefined,
        [adapter, onError, connected]
    );

    const signAllTransactions = useMemo(
        () =>
            adapter && 'signAllTransactions' in adapter
                ? async (transactions: Transaction[]): Promise<Transaction[]> => {
                      if (!connected) {
                          const error = new WalletNotConnectedError();
                          onError(error);
                          throw error;
                      }

                      return await adapter.signAllTransactions(transactions);
                  }
                : undefined,
        [adapter, onError, connected]
    );

    const signMessage = useMemo(
        () =>
            adapter && 'signMessage' in adapter
                ? async (message: Uint8Array | string): Promise<string> => {
                      if (!connected) {
                          const error = new WalletNotConnectedError();
                          onError(error);
                          throw error;
                      }

                      return await adapter.signMessage(message);
                  }
                : undefined,
        [adapter, onError, connected]
    );

    // Reset state and set the wallet, adapter, and ready state when the name changes
    useEffect(() => {
        reset();

        const wallet = name ? walletsByName[name] : undefined;
        const adapter = wallet ? wallet.adapter() : undefined;

        setWallet(wallet);
        setAdapter(adapter);
        setState((state) => ({ ...state, ready: !!adapter?.ready }));
    }, [reset, name, walletsByName, setWallet, setAdapter, setState]);

    // Setup and teardown event listeners when the adapter changes
    useEffect(() => {
        if (adapter) {
            adapter.on('ready', onReady);
            adapter.on('connect', onConnect);
            adapter.on('disconnect', onDisconnect);
            adapter.on('error', onError);
            return () => {
                adapter.off('ready', onReady);
                adapter.off('connect', onConnect);
                adapter.off('disconnect', onDisconnect);
                adapter.off('error', onError);
            };
        }
    }, [adapter, onReady, onConnect, onDisconnect, onError]);

    // If autoConnect is enabled, try to connect when the adapter changes and is ready
    useEffect(() => {
        if (autoConnect && adapter && ready) {
            (async function () {
                setConnecting(true);
                try {
                    await adapter.connect();
                } catch (error: any) {
                    // Don't throw error, but onError will still be called
                } finally {
                    setConnecting(false);
                }
            })();
        }
    }, [autoConnect, adapter, ready, setConnecting]);

    return (
        <WalletContext.Provider
            value={{
                wallets,
                autoConnect,
                select,
                wallet,
                adapter,
                publicKey,
                ready,
                connecting,
                disconnecting,
                connected,
                autoApprove,
                connect,
                disconnect,
                sendTransaction,
                signTransaction,
                signAllTransactions,
                signMessage,
            }}
        >
            {children}
        </WalletContext.Provider>
    );
};<|MERGE_RESOLUTION|>--- conflicted
+++ resolved
@@ -35,12 +35,7 @@
 }) => {
     const [name, setName] = useLocalStorage<WalletName | null>(localStorageKey, null);
     const [wallet, setWallet] = useState<Wallet>();
-<<<<<<< HEAD
     const [adapter, setAdapter] = useState<ReturnType<Wallet['adapter']>>();
-    const [ready, setReady] = useState(false);
-=======
-    const [adapter, setAdapter] = useState<WalletAdapter | SignerWalletAdapter>();
->>>>>>> dc0b76a0
     const [connecting, setConnecting] = useState(false);
     const [disconnecting, setDisconnecting] = useState(false);
     const [{ ready, publicKey, connected, autoApprove }, setState] = useState(initialState);
