import { AutoConnectProvider, useAutoConnect } from './AutoConnectProvider';
import { ConnectionProvider, WalletProvider } from '@solana/wallet-adapter-react';
import { FC, ReactNode, useCallback, useMemo } from 'react';
import {
    GlowWalletAdapter,
    PhantomWalletAdapter,
    SlopeWalletAdapter,
    SolflareWalletAdapter,
    TorusWalletAdapter,
    WalletConnectWalletAdapter,
} from '@solana/wallet-adapter-wallets';
<<<<<<< HEAD
=======
import { clusterApiUrl } from '@solana/web3.js';
import { createDefaultAuthorizationResultCache, SolanaMobileWalletAdapter } from '@solana-mobile/wallet-adapter-mobile';
>>>>>>> 244af02c
import { SnackbarProvider, useSnackbar } from 'notistack';
import { StyledEngineProvider, ThemeProvider, createTheme } from '@mui/material';
import { WalletAdapterNetwork, WalletError } from '@solana/wallet-adapter-base';
import { deepPurple, pink } from '@mui/material/colors';

import { WalletModalProvider as AntDesignWalletModalProvider } from '@solana/wallet-adapter-ant-design';
import { WalletDialogProvider as MaterialUIWalletDialogProvider } from '@solana/wallet-adapter-material-ui';
import { WalletModalProvider as ReactUIWalletModalProvider } from '@solana/wallet-adapter-react-ui';
import { clusterApiUrl } from '@solana/web3.js';

const theme = createTheme({
    palette: {
        mode: 'dark',
        primary: {
            main: deepPurple[700],
        },
        secondary: {
            main: pink[700],
        },
    },
    components: {
        MuiButtonBase: {
            styleOverrides: {
                root: {
                    justifyContent: 'flex-start',
                },
            },
        },
        MuiButton: {
            styleOverrides: {
                root: {
                    textTransform: 'none',
                    padding: '12px 16px',
                },
                startIcon: {
                    marginRight: 8,
                },
                endIcon: {
                    marginLeft: 8,
                },
            },
        },
    },
});

const WalletContextProvider: FC<{ children: ReactNode }> = ({ children }) => {
    const { autoConnect } = useAutoConnect();

    // Can be set to 'devnet', 'testnet', or 'mainnet-beta'
    const network = WalletAdapterNetwork.Devnet;

    // You can also provide a custom RPC endpoint
    const endpoint = useMemo(() => clusterApiUrl(network), [network]);

    // @solana/wallet-adapter-wallets includes all the adapters but supports tree shaking and lazy loading --
    // Only the wallets you configure here will be compiled into your application, and only the dependencies
    // of wallets that your users connect to will be loaded
    const wallets = useMemo(
        () => [
            new SolanaMobileWalletAdapter({
                appIdentity: { name: 'Solana Wallet Adapter Example App' },
                authorizationResultCache: createDefaultAuthorizationResultCache(),
            }),
            new PhantomWalletAdapter(),
            new GlowWalletAdapter(),
            new SlopeWalletAdapter(),
            new SolflareWalletAdapter({ network }),
            new TorusWalletAdapter(),
            new WalletConnectWalletAdapter({
                options: {
                    relayUrl: 'wss://relay.walletconnect.com',
                    // example WC dapp project ID
                    projectId: 'e899c82be21d4acca2c8aec45e893598',
                    metadata: {
                        name: 'Example Dapp',
                        description: 'Example Dapp',
                        url: 'https://github.com/solana-labs/wallet-adapter',
                        icons: ['https://avatars.githubusercontent.com/u/35608259?s=200'],
                    },
                },
            }),
        ],
        [network]
    );

    const { enqueueSnackbar } = useSnackbar();
    const onError = useCallback(
        (error: WalletError) => {
            enqueueSnackbar(error.message ? `${error.name}: ${error.message}` : error.name, { variant: 'error' });
            console.error(error);
        },
        [enqueueSnackbar]
    );

    return (
        <ConnectionProvider endpoint={endpoint}>
            <WalletProvider wallets={wallets} onError={onError} autoConnect={autoConnect}>
                <MaterialUIWalletDialogProvider>
                    <AntDesignWalletModalProvider>
                        <ReactUIWalletModalProvider>{children}</ReactUIWalletModalProvider>
                    </AntDesignWalletModalProvider>
                </MaterialUIWalletDialogProvider>
            </WalletProvider>
        </ConnectionProvider>
    );
};

export const ContextProvider: FC<{ children: ReactNode }> = ({ children }) => {
    return (
        <StyledEngineProvider injectFirst>
            <ThemeProvider theme={theme}>
                <SnackbarProvider>
                    <AutoConnectProvider>
                        <WalletContextProvider>{children}</WalletContextProvider>
                    </AutoConnectProvider>
                </SnackbarProvider>
            </ThemeProvider>
        </StyledEngineProvider>
    );
};<|MERGE_RESOLUTION|>--- conflicted
+++ resolved
@@ -9,11 +9,9 @@
     TorusWalletAdapter,
     WalletConnectWalletAdapter,
 } from '@solana/wallet-adapter-wallets';
-<<<<<<< HEAD
-=======
+
 import { clusterApiUrl } from '@solana/web3.js';
 import { createDefaultAuthorizationResultCache, SolanaMobileWalletAdapter } from '@solana-mobile/wallet-adapter-mobile';
->>>>>>> 244af02c
 import { SnackbarProvider, useSnackbar } from 'notistack';
 import { StyledEngineProvider, ThemeProvider, createTheme } from '@mui/material';
 import { WalletAdapterNetwork, WalletError } from '@solana/wallet-adapter-base';
@@ -22,7 +20,7 @@
 import { WalletModalProvider as AntDesignWalletModalProvider } from '@solana/wallet-adapter-ant-design';
 import { WalletDialogProvider as MaterialUIWalletDialogProvider } from '@solana/wallet-adapter-material-ui';
 import { WalletModalProvider as ReactUIWalletModalProvider } from '@solana/wallet-adapter-react-ui';
-import { clusterApiUrl } from '@solana/web3.js';
+
 
 const theme = createTheme({
     palette: {
