{
    "name": "@solana/wallet-adapter-example",
    "version": "0.15.0",
    "author": "Solana Maintainers <maintainers@solana.foundation>",
    "repository": "https://github.com/solana-labs/wallet-adapter",
    "license": "Apache-2.0",
    "files": [
        "components",
        "pages",
        "public",
        "styles",
        ".eslintrc.json",
        "next.config.js",
        "next-env.d.ts",
        "package.json",
        "README.md",
        "tsconfig.json"
    ],
    "publishConfig": {
        "access": "public"
    },
    "scripts": {
        "clean": "shx rm -rf .next out",
        "dev": "NODE_OPTIONS='--inspect' next dev",
        "build": "yarn clean && next build && next export",
        "start": "next start",
        "lint": "next lint"
    },
    "dependencies": {
        "@ant-design/icons": "^4.6.3",
        "@mui/icons-material": "^5.1.0",
        "@mui/material": "^5.1.0",
        "@solana/wallet-adapter-ant-design": "^0.10.0",
<<<<<<< HEAD
        "@solana/wallet-adapter-base": "^0.8.0",
        "@solana/wallet-adapter-material-ui": "^0.15.0",
=======
        "@solana/wallet-adapter-base": "^0.8.1",
        "@solana/wallet-adapter-material-ui": "^0.14.0",
>>>>>>> c118a659
        "@solana/wallet-adapter-react": "^0.14.0",
        "@solana/wallet-adapter-react-ui": "^0.7.0",
        "@solana/wallet-adapter-wallets": "^0.13.0",
        "@solana/web3.js": "^1.20.0",
        "antd": "^4.16.11",
        "bs58": "^4.0.1",
        "next": "^11.1.2",
        "notistack": "^2.0.3",
        "react": "^17.0.2",
        "react-dom": "^17.0.2",
        "tweetnacl": "^1.0.3"
    },
    "devDependencies": {
        "@types/react": "^17.0.24",
        "babel-plugin-import": "^1.13.3",
        "eslint": "^7.32.0",
        "eslint-config-next": "^11.1.2",
        "next-compose-plugins": "^2.2.1",
        "next-plugin-antd-less": "^1.4.3",
        "next-transpile-modules": "^8.0.0",
        "shx": "^0.3.3",
        "typescript": "^4.4.4"
    }
}<|MERGE_RESOLUTION|>--- conflicted
+++ resolved
@@ -31,13 +31,8 @@
         "@mui/icons-material": "^5.1.0",
         "@mui/material": "^5.1.0",
         "@solana/wallet-adapter-ant-design": "^0.10.0",
-<<<<<<< HEAD
-        "@solana/wallet-adapter-base": "^0.8.0",
-        "@solana/wallet-adapter-material-ui": "^0.15.0",
-=======
         "@solana/wallet-adapter-base": "^0.8.1",
         "@solana/wallet-adapter-material-ui": "^0.14.0",
->>>>>>> c118a659
         "@solana/wallet-adapter-react": "^0.14.0",
         "@solana/wallet-adapter-react-ui": "^0.7.0",
         "@solana/wallet-adapter-wallets": "^0.13.0",
