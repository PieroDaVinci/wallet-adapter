import { MessageSignerWalletAdapter, SignerWalletAdapter, WalletAdapter } from '@solana/wallet-adapter-base';
import { BitpieWalletAdapter, BitpieWalletAdapterConfig } from '@solana/wallet-adapter-bitpie';
import { Coin98WalletAdapter, Coin98WalletAdapterConfig } from '@solana/wallet-adapter-coin98';
import { LedgerWalletAdapter, LedgerWalletAdapterConfig } from '@solana/wallet-adapter-ledger';
import { MathWalletWalletAdapter, MathWalletWalletAdapterConfig } from '@solana/wallet-adapter-mathwallet';
import { PhantomWalletAdapter, PhantomWalletAdapterConfig } from '@solana/wallet-adapter-phantom';
import { SlopeWalletAdapter, SlopeWalletAdapterConfig } from '@solana/wallet-adapter-slope';
import { SolflareWalletAdapter, SolflareWalletAdapterConfig } from '@solana/wallet-adapter-solflare';
import { SolletWalletAdapter, SolletWalletAdapterConfig } from '@solana/wallet-adapter-sollet';
import { SolongWalletAdapter, SolongWalletAdapterConfig } from '@solana/wallet-adapter-solong';
import { TorusWalletAdapter, TorusWalletAdapterConfig } from '@solana/wallet-adapter-torus';
import { BloctoWalletAdapter, BloctoWalletAdapterConfig } from '@solana/wallet-adapter-blocto';

export enum WalletName {
    Bitpie = 'Bitpie',
    Blocto = 'Blocto',
    Coin98 = 'Coin98',
    Ledger = 'Ledger',
    MathWallet = 'MathWallet',
    Phantom = 'Phantom',
    Slope = 'Slope',
    Solflare = 'Solflare',
    SolflareWeb = 'Solflare (Web)',
    Sollet = 'Sollet',
    Solong = 'Solong',
    Torus = 'Torus',
}

export interface Wallet {
    name: WalletName;
    url: string;
    icon: string;
    adapter: () => WalletAdapter | SignerWalletAdapter | MessageSignerWalletAdapter;
}

export const ICONS_URL = 'https://raw.githubusercontent.com/solana-labs/wallet-adapter/master/packages/wallets/icons';

export const getBitpieWallet = (config?: BitpieWalletAdapterConfig): Wallet => ({
    name: WalletName.Bitpie,
    url: 'https://bitpiecn.com',
    icon: `${ICONS_URL}/bitpie.svg`,
    adapter: () => new BitpieWalletAdapter(config),
});

<<<<<<< HEAD
export const getBloctoWallet = (config: BloctoWalletAdapterConfig): Wallet => ({
=======
export const getBloctoWallet = (config?: BloctoWalletAdapterConfig): Wallet => ({
>>>>>>> b4b3a60a
    name: WalletName.Blocto,
    url: 'https://wallet.bolcto.app',
    icon: `${ICONS_URL}/blocto.svg`,
    adapter: () => new BloctoWalletAdapter(config),
});

export const getCoin98Wallet = (config?: Coin98WalletAdapterConfig): Wallet => ({
    name: WalletName.Coin98,
    url: 'https://coin98.com',
    icon: `${ICONS_URL}/coin98.svg`,
    adapter: () => new Coin98WalletAdapter(config),
});

export const getLedgerWallet = (config?: LedgerWalletAdapterConfig): Wallet => ({
    name: WalletName.Ledger,
    url: 'https://www.ledger.com',
    icon: `${ICONS_URL}/ledger.svg`,
    adapter: () => new LedgerWalletAdapter(config),
});

export const getMathWallet = (config?: MathWalletWalletAdapterConfig): Wallet => ({
    name: WalletName.MathWallet,
    url: 'https://mathwallet.org',
    icon: `${ICONS_URL}/mathwallet.svg`,
    adapter: () => new MathWalletWalletAdapter(config),
});

export const getPhantomWallet = (config?: PhantomWalletAdapterConfig): Wallet => ({
    name: WalletName.Phantom,
    url: 'https://www.phantom.app',
    icon: `${ICONS_URL}/phantom.svg`,
    adapter: () => new PhantomWalletAdapter(config),
});

export const getSlopeWallet = (config?: SlopeWalletAdapterConfig): Wallet => ({
    name: WalletName.Slope,
    url: 'https://www.slope.finance/#/wallet',
    icon: `${ICONS_URL}/slope.svg`,
    adapter: () => new SlopeWalletAdapter(config),
});

export const getSolflareWallet = (config?: SolflareWalletAdapterConfig): Wallet => ({
    name: WalletName.Solflare,
    url: 'https://solflare.com',
    icon: `${ICONS_URL}/solflare.svg`,
    adapter: () => new SolflareWalletAdapter(config),
});

export const getSolflareWebWallet = (config?: SolletWalletAdapterConfig): Wallet => ({
    name: WalletName.SolflareWeb,
    url: 'https://solflare.com',
    icon: `${ICONS_URL}/solflare.svg`,
    adapter: () =>
        new SolletWalletAdapter({ ...config, provider: config?.provider || 'https://solflare.com/access-wallet' }),
});

export const getSolletWallet = (config?: SolletWalletAdapterConfig): Wallet => ({
    name: WalletName.Sollet,
    url: 'https://www.sollet.io',
    icon: `${ICONS_URL}/sollet.svg`,
    adapter: () => new SolletWalletAdapter(config),
});

export const getSolongWallet = (config?: SolongWalletAdapterConfig): Wallet => ({
    name: WalletName.Solong,
    url: 'https://solongwallet.com',
    icon: `${ICONS_URL}/solong.png`,
    adapter: () => new SolongWalletAdapter(config),
});

export const getTorusWallet = (config: TorusWalletAdapterConfig): Wallet => ({
    name: WalletName.Torus,
    url: 'https://tor.us',
    icon: `${ICONS_URL}/torus.svg`,
    adapter: () => new TorusWalletAdapter(config),
});<|MERGE_RESOLUTION|>--- conflicted
+++ resolved
@@ -42,11 +42,7 @@
     adapter: () => new BitpieWalletAdapter(config),
 });
 
-<<<<<<< HEAD
-export const getBloctoWallet = (config: BloctoWalletAdapterConfig): Wallet => ({
-=======
 export const getBloctoWallet = (config?: BloctoWalletAdapterConfig): Wallet => ({
->>>>>>> b4b3a60a
     name: WalletName.Blocto,
     url: 'https://wallet.bolcto.app',
     icon: `${ICONS_URL}/blocto.svg`,
